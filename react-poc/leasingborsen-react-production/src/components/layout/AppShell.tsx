--- conflicted
+++ resolved
@@ -1,51 +1,3 @@
-<<<<<<< HEAD
-import React from 'react'
-import { cn } from '@/lib/utils'
-import { AppSidebar } from './AppSidebar'
-import { AppHeader } from './AppHeader'
-
-interface AppShellProps {
-  children: React.ReactNode
-  className?: string
-}
-
-export const AppShell: React.FC<AppShellProps> = ({ 
-  children, 
-  className 
-}) => {
-  const [sidebarOpen, setSidebarOpen] = React.useState(false)
-
-  return (
-    <div className="min-h-screen bg-background">
-      {/* Sidebar */}
-      <AppSidebar 
-        open={sidebarOpen} 
-        onOpenChange={setSidebarOpen}
-      />
-      
-      {/* Main Content */}
-      <div className="lg:pl-72">
-        {/* Header */}
-        <AppHeader 
-          onMenuClick={() => setSidebarOpen(true)}
-        />
-        
-        {/* Page Content */}
-        <main className={cn("p-4 lg:p-6", className)}>
-          {children}
-        </main>
-      </div>
-      
-      {/* Mobile sidebar overlay */}
-      {sidebarOpen && (
-        <div 
-          className="fixed inset-0 z-40 bg-black/80 lg:hidden"
-          onClick={() => setSidebarOpen(false)}
-        />
-      )}
-    </div>
-  )
-=======
 import React from 'react'
 import { cn } from '@/lib/utils'
 import { AppSidebar } from './AppSidebar'
@@ -100,5 +52,4 @@
       <DebugInfo />
     </div>
   )
->>>>>>> 49612d37
 }