<<<<<<< HEAD
import { createClient } from '@supabase/supabase-js'
import type { 
  CarListing, 
  FilterOptions, 
  Make, 
  Model, 
  BodyType, 
  FuelType, 
  Transmission, 
  Colour,
  SupabaseResponse,
  SupabaseSingleResponse
} from '@/types'

const supabaseUrl = import.meta.env.VITE_SUPABASE_URL
const supabaseAnonKey = import.meta.env.VITE_SUPABASE_ANON_KEY

if (!supabaseUrl || !supabaseAnonKey) {
  throw new Error('Missing Supabase environment variables')
}

export const supabase = createClient(supabaseUrl, supabaseAnonKey)


// Body type mapping - maps consolidated categories to database values
const BODY_TYPE_MAPPING: Record<string, string[]> = {
  'Mikro': ['Microcar', 'Test karosseri'],
  'Stationcar': ['Stationcar', 'Station Wagon'],
  'SUV': ['SUV'],
  'Crossover (CUV)': ['CUV', 'Crossover'],
  'Minibus (MPV)': ['Minivan', 'MPV'],
  'Sedan': ['Sedan', 'Personbil'],
  'Hatchback': ['Hatchback'],
  'Cabriolet': ['Cabriolet'],
  'Coupe': ['Coupe']
}

// Fuel type mapping - maps consolidated categories to database values
const FUEL_TYPE_MAPPING: Record<string, string[]> = {
  'Electric': ['Electric', 'Elektrisk', 'EV', 'Battery Electric', 'BEV'],
  'Hybrid': ['Hybrid', 'Plugin Hybrid', 'PHEV', 'Mild Hybrid', 'HEV', 'Plug-in Hybrid'],
  'Benzin': ['Benzin', 'Gasoline', 'Petrol', 'Gas'],
  'Diesel': ['Diesel'],
  'Others': ['Gas', 'CNG', 'LPG', 'Hydrogen', 'Fuel Cell', 'Other', 'Andre']
}

// Helper function to convert consolidated body types to database values
function expandBodyTypes(consolidatedTypes: string[]): string[] {
  const expandedTypes: string[] = []
  consolidatedTypes.forEach(type => {
    const mappedTypes = BODY_TYPE_MAPPING[type] || [type]
    expandedTypes.push(...mappedTypes)
  })
  return [...new Set(expandedTypes)] // Remove duplicates
}

// Helper function to convert consolidated fuel types to database values
function expandFuelTypes(consolidatedTypes: string[]): string[] {
  const expandedTypes: string[] = []
  consolidatedTypes.forEach(type => {
    const mappedTypes = FUEL_TYPE_MAPPING[type] || [type]
    expandedTypes.push(...mappedTypes)
  })
  return [...new Set(expandedTypes)] // Remove duplicates
}

// Shared filter application function to reduce code duplication
function applyFilters(query: any, filters: Partial<FilterOptions>) {
  // Apply make filters
  if (filters.makes && filters.makes.length > 0) {
    query = query.in('make', filters.makes)
  }
  
  // Apply model filters
  if (filters.models && filters.models.length > 0) {
    query = query.in('model', filters.models)
  }
  
  if (filters.body_type && filters.body_type.length > 0) {
    const expandedBodyTypes = expandBodyTypes(filters.body_type)
    query = query.in('body_type', expandedBodyTypes)
  }
  
  if (filters.fuel_type && filters.fuel_type.length > 0) {
    const expandedFuelTypes = expandFuelTypes(filters.fuel_type)
    query = query.in('fuel_type', expandedFuelTypes)
  }
  
  if (filters.transmission && filters.transmission.length > 0) {
    query = query.in('transmission', filters.transmission)
  }
  
  if (filters.price_min !== null && filters.price_min !== undefined) {
    query = query.gte('monthly_price', filters.price_min)
  }
  
  if (filters.price_max !== null && filters.price_max !== undefined) {
    query = query.lte('monthly_price', filters.price_max)
  }
  
  if (filters.seats_min !== null && filters.seats_min !== undefined) {
    query = query.gte('seats', filters.seats_min)
  }
  
  if (filters.seats_max !== null && filters.seats_max !== undefined) {
    query = query.lte('seats', filters.seats_max)
  }
  
  if (filters.horsepower_min !== null && filters.horsepower_min !== undefined) {
    query = query.gte('horsepower', filters.horsepower_min)
  }
  
  if (filters.horsepower_max !== null && filters.horsepower_max !== undefined) {
    query = query.lte('horsepower', filters.horsepower_max)
  }

  return query
}

// Export types for external use
export type { CarListing, FilterOptions, Make, Model, BodyType, FuelType, Transmission, Colour, SupabaseResponse, SupabaseSingleResponse }

// Query Builders with Types
export class CarListingQueries {
  static async getListings(filters: Partial<FilterOptions> = {}, limit = 20, sortOrder = '', offset = 0): Promise<SupabaseResponse<CarListing>> {
    // Use a subquery to get unique listings with their lowest monthly price
    // This prevents duplicates from the full_listing_view which has one row per pricing option
    let query = supabase
      .from('full_listing_view')
      .select('*')
      .not('monthly_price', 'is', null) // Only show listings with offers

    // Apply filters using shared function
    query = applyFilters(query, filters)

    // Get all data first, then deduplicate in JavaScript to get unique listings with lowest price
    const { data: allData, error } = await query.order('monthly_price', { ascending: true })

    if (error) {
      return { data: null, error }
    }

    if (!allData) {
      return { data: [], error: null }
    }

    // Deduplicate by id, keeping the one with lowest monthly_price (already sorted ascending)
    const uniqueListings = new Map<string, CarListing>()
    allData.forEach((listing: CarListing) => {
      if (listing.id && !uniqueListings.has(listing.id)) {
        uniqueListings.set(listing.id, listing)
      }
    })

    // Convert back to array and apply sorting based on sortOrder
    let deduplicatedData = Array.from(uniqueListings.values())
    
    // Apply final sorting
    const isDescending = sortOrder === 'desc'
    deduplicatedData.sort((a, b) => {
      if (isDescending) {
        return (b.monthly_price || 0) - (a.monthly_price || 0)
      } else {
        return (a.monthly_price || 0) - (b.monthly_price || 0)
      }
    })

    // Apply pagination to deduplicated data
    const paginatedData = deduplicatedData.slice(offset, offset + limit)

    return { data: paginatedData as CarListing[], error: null }
  }

  static async getListingById(id: string): Promise<SupabaseSingleResponse<CarListing>> {
    // Get all rows for this listing (there may be multiple due to multiple pricing options)
    const { data, error } = await supabase
      .from('full_listing_view')
      .select('*')
      .eq('id', id)
      .not('monthly_price', 'is', null) // Only show listings with offers
      .order('monthly_price', { ascending: true }) // Get lowest price first

    if (error) {
      return { data: null, error }
    }

    if (!data || data.length === 0) {
      return { data: null, error: new Error('Listing not found') }
    }

    // Return the first result (which has the lowest price due to ordering)
    return { data: data[0] as CarListing, error: null }
  }

  static async getListingCount(filters: Partial<FilterOptions> = {}): Promise<{ data: number; error: any }> {
    // Get unique listing IDs to count properly (since full_listing_view has duplicates)
    let query = supabase
      .from('full_listing_view')
      .select('id')
      .not('monthly_price', 'is', null) // Only count listings with offers

    // Apply same filters using shared function
    query = applyFilters(query, filters)

    const { data, error } = await query

    if (error) {
      return { data: 0, error }
    }

    if (!data) {
      return { data: 0, error: null }
    }

    // Count unique listing IDs
    const uniqueListingIds = new Set(data.map((item: any) => item.id))
    return { data: uniqueListingIds.size, error: null }
  }
}

export class ReferenceDataQueries {
  static async getMakes(): Promise<SupabaseResponse<Make>> {
    const { data, error } = await supabase
      .from('makes')
      .select('*')
      .order('name', { ascending: true })

    return { data: data as Make[] | null, error }
  }

  static async getModels(makeId?: string): Promise<SupabaseResponse<Model>> {
    let query = supabase
      .from('models')
      .select('*')

    if (makeId) {
      query = query.eq('make_id', makeId)
    }

    const { data, error } = await query.order('name', { ascending: true })
    return { data: data as Model[] | null, error }
  }

  static async getBodyTypes(): Promise<SupabaseResponse<BodyType>> {
    const { data, error } = await supabase
      .from('body_types')
      .select('*')
      .order('name', { ascending: true })

    return { data: data as BodyType[] | null, error }
  }

  static async getFuelTypes(): Promise<SupabaseResponse<FuelType>> {
    const { data, error } = await supabase
      .from('fuel_types')
      .select('*')
      .order('name', { ascending: true })

    return { data: data as FuelType[] | null, error }
  }

  static async getTransmissions(): Promise<SupabaseResponse<Transmission>> {
    const { data, error } = await supabase
      .from('transmissions')
      .select('*')
      .order('name', { ascending: true })

    return { data: data as Transmission[] | null, error }
  }

  static async getColours(): Promise<SupabaseResponse<Colour>> {
    const { data, error } = await supabase
      .from('colours')
      .select('*')
      .order('name', { ascending: true })

    return { data: data as Colour[] | null, error }
  }
=======
import { createClient } from '@supabase/supabase-js'
import type { 
  CarListing, 
  FilterOptions, 
  Make, 
  Model, 
  BodyType, 
  FuelType, 
  Transmission, 
  Colour,
  SupabaseResponse,
  SupabaseSingleResponse
} from '@/types'
import { getEnvironmentConfig } from '@/config/environments'

const config = getEnvironmentConfig()

// Show current environment in development/debug mode
if (config.features.debugMode) {
  console.log(`🔧 Supabase Environment: ${config.name}`)
  console.log(`📍 Supabase URL: ${config.supabase.url}`)
}

if (!config.supabase.url || !config.supabase.anonKey) {
  throw new Error('Missing Supabase environment variables')
}

export const supabase = createClient(config.supabase.url, config.supabase.anonKey)


// Body type mapping - maps consolidated categories to database values
const BODY_TYPE_MAPPING: Record<string, string[]> = {
  'Mikro': ['Microcar', 'Test karosseri'],
  'Stationcar': ['Stationcar', 'Station Wagon'],
  'SUV': ['SUV'],
  'Crossover (CUV)': ['CUV', 'Crossover'],
  'Minibus (MPV)': ['Minivan', 'MPV'],
  'Sedan': ['Sedan', 'Personbil'],
  'Hatchback': ['Hatchback'],
  'Cabriolet': ['Cabriolet'],
  'Coupe': ['Coupe']
}

// Fuel type mapping - maps consolidated categories to database values
const FUEL_TYPE_MAPPING: Record<string, string[]> = {
  'Electric': ['Electric', 'Elektrisk', 'EV', 'Battery Electric', 'BEV'],
  'Hybrid': ['Hybrid', 'Plugin Hybrid', 'PHEV', 'Mild Hybrid', 'HEV', 'Plug-in Hybrid'],
  'Benzin': ['Benzin', 'Gasoline', 'Petrol', 'Gas'],
  'Diesel': ['Diesel'],
  'Others': ['Gas', 'CNG', 'LPG', 'Hydrogen', 'Fuel Cell', 'Other', 'Andre']
}

// Helper function to convert consolidated body types to database values
function expandBodyTypes(consolidatedTypes: string[]): string[] {
  const expandedTypes: string[] = []
  consolidatedTypes.forEach(type => {
    const mappedTypes = BODY_TYPE_MAPPING[type] || [type]
    expandedTypes.push(...mappedTypes)
  })
  return [...new Set(expandedTypes)] // Remove duplicates
}

// Helper function to convert consolidated fuel types to database values
function expandFuelTypes(consolidatedTypes: string[]): string[] {
  const expandedTypes: string[] = []
  consolidatedTypes.forEach(type => {
    const mappedTypes = FUEL_TYPE_MAPPING[type] || [type]
    expandedTypes.push(...mappedTypes)
  })
  return [...new Set(expandedTypes)] // Remove duplicates
}

// Shared filter application function to reduce code duplication
function applyFilters(query: any, filters: Partial<FilterOptions>) {
  // Apply make filters
  if (filters.makes && filters.makes.length > 0) {
    query = query.in('make', filters.makes)
  }
  
  // Apply model filters
  if (filters.models && filters.models.length > 0) {
    query = query.in('model', filters.models)
  }
  
  if (filters.body_type && filters.body_type.length > 0) {
    const expandedBodyTypes = expandBodyTypes(filters.body_type)
    query = query.in('body_type', expandedBodyTypes)
  }
  
  if (filters.fuel_type && filters.fuel_type.length > 0) {
    const expandedFuelTypes = expandFuelTypes(filters.fuel_type)
    query = query.in('fuel_type', expandedFuelTypes)
  }
  
  if (filters.transmission && filters.transmission.length > 0) {
    query = query.in('transmission', filters.transmission)
  }
  
  if (filters.price_min !== null && filters.price_min !== undefined) {
    query = query.gte('monthly_price', filters.price_min)
  }
  
  if (filters.price_max !== null && filters.price_max !== undefined) {
    query = query.lte('monthly_price', filters.price_max)
  }
  
  if (filters.seats_min !== null && filters.seats_min !== undefined) {
    query = query.gte('seats', filters.seats_min)
  }
  
  if (filters.seats_max !== null && filters.seats_max !== undefined) {
    query = query.lte('seats', filters.seats_max)
  }
  
  if (filters.horsepower_min !== null && filters.horsepower_min !== undefined) {
    query = query.gte('horsepower', filters.horsepower_min)
  }
  
  if (filters.horsepower_max !== null && filters.horsepower_max !== undefined) {
    query = query.lte('horsepower', filters.horsepower_max)
  }

  return query
}

// Export types for external use
export type { CarListing, FilterOptions, Make, Model, BodyType, FuelType, Transmission, Colour, SupabaseResponse, SupabaseSingleResponse }

// Query Builders with Types
export class CarListingQueries {
  static async getListings(filters: Partial<FilterOptions> = {}, limit = 20, sortOrder = '', offset = 0): Promise<SupabaseResponse<CarListing>> {
    // Use a subquery to get unique listings with their lowest monthly price
    // This prevents duplicates from the full_listing_view which has one row per pricing option
    let query = supabase
      .from('full_listing_view')
      .select('*')
      .not('monthly_price', 'is', null) // Only show listings with offers

    // Apply filters using shared function
    query = applyFilters(query, filters)

    // Get all data first, then deduplicate in JavaScript to get unique listings with lowest price
    const { data: allData, error } = await query.order('monthly_price', { ascending: true })

    if (error) {
      return { data: null, error }
    }

    if (!allData) {
      return { data: [], error: null }
    }

    // Deduplicate by id, keeping the one with lowest monthly_price (already sorted ascending)
    const uniqueListings = new Map<string, CarListing>()
    allData.forEach((listing: CarListing) => {
      if (listing.id && !uniqueListings.has(listing.id)) {
        uniqueListings.set(listing.id, listing)
      }
    })

    // Convert back to array and apply sorting based on sortOrder
    let deduplicatedData = Array.from(uniqueListings.values())
    
    // Apply final sorting
    const isDescending = sortOrder === 'desc'
    deduplicatedData.sort((a, b) => {
      if (isDescending) {
        return (b.monthly_price || 0) - (a.monthly_price || 0)
      } else {
        return (a.monthly_price || 0) - (b.monthly_price || 0)
      }
    })

    // Apply pagination to deduplicated data
    const paginatedData = deduplicatedData.slice(offset, offset + limit)

    return { data: paginatedData as CarListing[], error: null }
  }

  static async getListingById(id: string): Promise<SupabaseSingleResponse<CarListing>> {
    // Get all rows for this listing (there may be multiple due to multiple pricing options)
    const { data, error } = await supabase
      .from('full_listing_view')
      .select('*')
      .eq('id', id)
      .not('monthly_price', 'is', null) // Only show listings with offers
      .order('monthly_price', { ascending: true }) // Get lowest price first

    if (error) {
      return { data: null, error }
    }

    if (!data || data.length === 0) {
      return { data: null, error: new Error('Listing not found') }
    }

    // Return the first result (which has the lowest price due to ordering)
    return { data: data[0] as CarListing, error: null }
  }

  static async getListingCount(filters: Partial<FilterOptions> = {}): Promise<{ data: number; error: any }> {
    // Get unique listing IDs to count properly (since full_listing_view has duplicates)
    let query = supabase
      .from('full_listing_view')
      .select('id')
      .not('monthly_price', 'is', null) // Only count listings with offers

    // Apply same filters using shared function
    query = applyFilters(query, filters)

    const { data, error } = await query

    if (error) {
      return { data: 0, error }
    }

    if (!data) {
      return { data: 0, error: null }
    }

    // Count unique listing IDs
    const uniqueListingIds = new Set(data.map((item: any) => item.id))
    return { data: uniqueListingIds.size, error: null }
  }
}

export class ReferenceDataQueries {
  static async getMakes(): Promise<SupabaseResponse<Make>> {
    const { data, error } = await supabase
      .from('makes')
      .select('*')
      .order('name', { ascending: true })

    return { data: data as Make[] | null, error }
  }

  static async getModels(makeId?: string): Promise<SupabaseResponse<Model>> {
    let query = supabase
      .from('models')
      .select('*')

    if (makeId) {
      query = query.eq('make_id', makeId)
    }

    const { data, error } = await query.order('name', { ascending: true })
    return { data: data as Model[] | null, error }
  }

  static async getBodyTypes(): Promise<SupabaseResponse<BodyType>> {
    const { data, error } = await supabase
      .from('body_types')
      .select('*')
      .order('name', { ascending: true })

    return { data: data as BodyType[] | null, error }
  }

  static async getFuelTypes(): Promise<SupabaseResponse<FuelType>> {
    const { data, error } = await supabase
      .from('fuel_types')
      .select('*')
      .order('name', { ascending: true })

    return { data: data as FuelType[] | null, error }
  }

  static async getTransmissions(): Promise<SupabaseResponse<Transmission>> {
    const { data, error } = await supabase
      .from('transmissions')
      .select('*')
      .order('name', { ascending: true })

    return { data: data as Transmission[] | null, error }
  }

  static async getColours(): Promise<SupabaseResponse<Colour>> {
    const { data, error } = await supabase
      .from('colours')
      .select('*')
      .order('name', { ascending: true })

    return { data: data as Colour[] | null, error }
  }
>>>>>>> 49612d37
}<|MERGE_RESOLUTION|>--- conflicted
+++ resolved
@@ -1,283 +1,3 @@
-<<<<<<< HEAD
-import { createClient } from '@supabase/supabase-js'
-import type { 
-  CarListing, 
-  FilterOptions, 
-  Make, 
-  Model, 
-  BodyType, 
-  FuelType, 
-  Transmission, 
-  Colour,
-  SupabaseResponse,
-  SupabaseSingleResponse
-} from '@/types'
-
-const supabaseUrl = import.meta.env.VITE_SUPABASE_URL
-const supabaseAnonKey = import.meta.env.VITE_SUPABASE_ANON_KEY
-
-if (!supabaseUrl || !supabaseAnonKey) {
-  throw new Error('Missing Supabase environment variables')
-}
-
-export const supabase = createClient(supabaseUrl, supabaseAnonKey)
-
-
-// Body type mapping - maps consolidated categories to database values
-const BODY_TYPE_MAPPING: Record<string, string[]> = {
-  'Mikro': ['Microcar', 'Test karosseri'],
-  'Stationcar': ['Stationcar', 'Station Wagon'],
-  'SUV': ['SUV'],
-  'Crossover (CUV)': ['CUV', 'Crossover'],
-  'Minibus (MPV)': ['Minivan', 'MPV'],
-  'Sedan': ['Sedan', 'Personbil'],
-  'Hatchback': ['Hatchback'],
-  'Cabriolet': ['Cabriolet'],
-  'Coupe': ['Coupe']
-}
-
-// Fuel type mapping - maps consolidated categories to database values
-const FUEL_TYPE_MAPPING: Record<string, string[]> = {
-  'Electric': ['Electric', 'Elektrisk', 'EV', 'Battery Electric', 'BEV'],
-  'Hybrid': ['Hybrid', 'Plugin Hybrid', 'PHEV', 'Mild Hybrid', 'HEV', 'Plug-in Hybrid'],
-  'Benzin': ['Benzin', 'Gasoline', 'Petrol', 'Gas'],
-  'Diesel': ['Diesel'],
-  'Others': ['Gas', 'CNG', 'LPG', 'Hydrogen', 'Fuel Cell', 'Other', 'Andre']
-}
-
-// Helper function to convert consolidated body types to database values
-function expandBodyTypes(consolidatedTypes: string[]): string[] {
-  const expandedTypes: string[] = []
-  consolidatedTypes.forEach(type => {
-    const mappedTypes = BODY_TYPE_MAPPING[type] || [type]
-    expandedTypes.push(...mappedTypes)
-  })
-  return [...new Set(expandedTypes)] // Remove duplicates
-}
-
-// Helper function to convert consolidated fuel types to database values
-function expandFuelTypes(consolidatedTypes: string[]): string[] {
-  const expandedTypes: string[] = []
-  consolidatedTypes.forEach(type => {
-    const mappedTypes = FUEL_TYPE_MAPPING[type] || [type]
-    expandedTypes.push(...mappedTypes)
-  })
-  return [...new Set(expandedTypes)] // Remove duplicates
-}
-
-// Shared filter application function to reduce code duplication
-function applyFilters(query: any, filters: Partial<FilterOptions>) {
-  // Apply make filters
-  if (filters.makes && filters.makes.length > 0) {
-    query = query.in('make', filters.makes)
-  }
-  
-  // Apply model filters
-  if (filters.models && filters.models.length > 0) {
-    query = query.in('model', filters.models)
-  }
-  
-  if (filters.body_type && filters.body_type.length > 0) {
-    const expandedBodyTypes = expandBodyTypes(filters.body_type)
-    query = query.in('body_type', expandedBodyTypes)
-  }
-  
-  if (filters.fuel_type && filters.fuel_type.length > 0) {
-    const expandedFuelTypes = expandFuelTypes(filters.fuel_type)
-    query = query.in('fuel_type', expandedFuelTypes)
-  }
-  
-  if (filters.transmission && filters.transmission.length > 0) {
-    query = query.in('transmission', filters.transmission)
-  }
-  
-  if (filters.price_min !== null && filters.price_min !== undefined) {
-    query = query.gte('monthly_price', filters.price_min)
-  }
-  
-  if (filters.price_max !== null && filters.price_max !== undefined) {
-    query = query.lte('monthly_price', filters.price_max)
-  }
-  
-  if (filters.seats_min !== null && filters.seats_min !== undefined) {
-    query = query.gte('seats', filters.seats_min)
-  }
-  
-  if (filters.seats_max !== null && filters.seats_max !== undefined) {
-    query = query.lte('seats', filters.seats_max)
-  }
-  
-  if (filters.horsepower_min !== null && filters.horsepower_min !== undefined) {
-    query = query.gte('horsepower', filters.horsepower_min)
-  }
-  
-  if (filters.horsepower_max !== null && filters.horsepower_max !== undefined) {
-    query = query.lte('horsepower', filters.horsepower_max)
-  }
-
-  return query
-}
-
-// Export types for external use
-export type { CarListing, FilterOptions, Make, Model, BodyType, FuelType, Transmission, Colour, SupabaseResponse, SupabaseSingleResponse }
-
-// Query Builders with Types
-export class CarListingQueries {
-  static async getListings(filters: Partial<FilterOptions> = {}, limit = 20, sortOrder = '', offset = 0): Promise<SupabaseResponse<CarListing>> {
-    // Use a subquery to get unique listings with their lowest monthly price
-    // This prevents duplicates from the full_listing_view which has one row per pricing option
-    let query = supabase
-      .from('full_listing_view')
-      .select('*')
-      .not('monthly_price', 'is', null) // Only show listings with offers
-
-    // Apply filters using shared function
-    query = applyFilters(query, filters)
-
-    // Get all data first, then deduplicate in JavaScript to get unique listings with lowest price
-    const { data: allData, error } = await query.order('monthly_price', { ascending: true })
-
-    if (error) {
-      return { data: null, error }
-    }
-
-    if (!allData) {
-      return { data: [], error: null }
-    }
-
-    // Deduplicate by id, keeping the one with lowest monthly_price (already sorted ascending)
-    const uniqueListings = new Map<string, CarListing>()
-    allData.forEach((listing: CarListing) => {
-      if (listing.id && !uniqueListings.has(listing.id)) {
-        uniqueListings.set(listing.id, listing)
-      }
-    })
-
-    // Convert back to array and apply sorting based on sortOrder
-    let deduplicatedData = Array.from(uniqueListings.values())
-    
-    // Apply final sorting
-    const isDescending = sortOrder === 'desc'
-    deduplicatedData.sort((a, b) => {
-      if (isDescending) {
-        return (b.monthly_price || 0) - (a.monthly_price || 0)
-      } else {
-        return (a.monthly_price || 0) - (b.monthly_price || 0)
-      }
-    })
-
-    // Apply pagination to deduplicated data
-    const paginatedData = deduplicatedData.slice(offset, offset + limit)
-
-    return { data: paginatedData as CarListing[], error: null }
-  }
-
-  static async getListingById(id: string): Promise<SupabaseSingleResponse<CarListing>> {
-    // Get all rows for this listing (there may be multiple due to multiple pricing options)
-    const { data, error } = await supabase
-      .from('full_listing_view')
-      .select('*')
-      .eq('id', id)
-      .not('monthly_price', 'is', null) // Only show listings with offers
-      .order('monthly_price', { ascending: true }) // Get lowest price first
-
-    if (error) {
-      return { data: null, error }
-    }
-
-    if (!data || data.length === 0) {
-      return { data: null, error: new Error('Listing not found') }
-    }
-
-    // Return the first result (which has the lowest price due to ordering)
-    return { data: data[0] as CarListing, error: null }
-  }
-
-  static async getListingCount(filters: Partial<FilterOptions> = {}): Promise<{ data: number; error: any }> {
-    // Get unique listing IDs to count properly (since full_listing_view has duplicates)
-    let query = supabase
-      .from('full_listing_view')
-      .select('id')
-      .not('monthly_price', 'is', null) // Only count listings with offers
-
-    // Apply same filters using shared function
-    query = applyFilters(query, filters)
-
-    const { data, error } = await query
-
-    if (error) {
-      return { data: 0, error }
-    }
-
-    if (!data) {
-      return { data: 0, error: null }
-    }
-
-    // Count unique listing IDs
-    const uniqueListingIds = new Set(data.map((item: any) => item.id))
-    return { data: uniqueListingIds.size, error: null }
-  }
-}
-
-export class ReferenceDataQueries {
-  static async getMakes(): Promise<SupabaseResponse<Make>> {
-    const { data, error } = await supabase
-      .from('makes')
-      .select('*')
-      .order('name', { ascending: true })
-
-    return { data: data as Make[] | null, error }
-  }
-
-  static async getModels(makeId?: string): Promise<SupabaseResponse<Model>> {
-    let query = supabase
-      .from('models')
-      .select('*')
-
-    if (makeId) {
-      query = query.eq('make_id', makeId)
-    }
-
-    const { data, error } = await query.order('name', { ascending: true })
-    return { data: data as Model[] | null, error }
-  }
-
-  static async getBodyTypes(): Promise<SupabaseResponse<BodyType>> {
-    const { data, error } = await supabase
-      .from('body_types')
-      .select('*')
-      .order('name', { ascending: true })
-
-    return { data: data as BodyType[] | null, error }
-  }
-
-  static async getFuelTypes(): Promise<SupabaseResponse<FuelType>> {
-    const { data, error } = await supabase
-      .from('fuel_types')
-      .select('*')
-      .order('name', { ascending: true })
-
-    return { data: data as FuelType[] | null, error }
-  }
-
-  static async getTransmissions(): Promise<SupabaseResponse<Transmission>> {
-    const { data, error } = await supabase
-      .from('transmissions')
-      .select('*')
-      .order('name', { ascending: true })
-
-    return { data: data as Transmission[] | null, error }
-  }
-
-  static async getColours(): Promise<SupabaseResponse<Colour>> {
-    const { data, error } = await supabase
-      .from('colours')
-      .select('*')
-      .order('name', { ascending: true })
-
-    return { data: data as Colour[] | null, error }
-  }
-=======
 import { createClient } from '@supabase/supabase-js'
 import type { 
   CarListing, 
@@ -562,5 +282,4 @@
 
     return { data: data as Colour[] | null, error }
   }
->>>>>>> 49612d37
 }